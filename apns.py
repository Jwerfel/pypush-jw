from __future__ import annotations

import logging
import random
import ssl
import time
from base64 import b64encode
from contextlib import asynccontextmanager
from dataclasses import dataclass
from hashlib import sha1
from typing import Callable

import trio
from cryptography import x509
from cryptography.hazmat.primitives import hashes, serialization
from cryptography.hazmat.primitives.asymmetric import padding

import albert
import bags

logger = logging.getLogger("apns")

# Pick a random courier server from 01 to APNSCourierHostcount
COURIER_HOST = f"{random.randint(1, bags.apns_init_bag()['APNSCourierHostcount'])}-{bags.apns_init_bag()['APNSCourierHostname']}"
COURIER_PORT = 5223
ALPN = [b"apns-security-v3"]


async def apns_test():
    async with APNSConnection.start() as connection:
        print(b64encode(connection.credentials.token).decode())
        while True:
            await trio.sleep(1)
            print(".")
            # await connection.set_state(1)

    print("Finished")


def main():
    from rich.logging import RichHandler

    logging.basicConfig(
        level=logging.NOTSET,
        format="%(message)s",
        datefmt="[%X]",
        handlers=[RichHandler()],
    )

    # Set sane log levels
    logging.getLogger("urllib3").setLevel(logging.WARNING)
    logging.getLogger("py.warnings").setLevel(
        logging.ERROR
    )  # Ignore warnings from urllib3
    logging.getLogger("asyncio").setLevel(logging.WARNING)
    logging.getLogger("jelly").setLevel(logging.INFO)
    logging.getLogger("nac").setLevel(logging.INFO)
    logging.getLogger("apns").setLevel(logging.DEBUG)
    logging.getLogger("albert").setLevel(logging.INFO)
    logging.getLogger("ids").setLevel(logging.DEBUG)
    logging.getLogger("bags").setLevel(logging.INFO)
    logging.getLogger("imessage").setLevel(logging.DEBUG)

    logging.captureWarnings(True)

    print("APNs Test:")

    trio.run(apns_test)


@dataclass
class PushCredentials:
    private_key: str = ""
    cert: str = ""
    token: bytes = b""


class APNSConnection:
    """A connection to the APNs server"""

    _incoming_queue: list[APNSPayload] = []
    """A queue of payloads that have been received from the APNs server"""
    _queue_park: trio.Event = trio.Event()
    """An event that is set when a new payload is added to the queue"""

    async def _send(self, payload: APNSPayload):
        """Sends a payload to the APNs server"""
        await payload.write_to_stream(self.sock)

    async def _receive(self, id: int, filter: Callable | None = None):
        """
        Waits for a payload with the given id to be added to the queue, then returns it.
        If filter is not None, it will be called with the payload as an argument, and if it returns False,
        the payload will be ignored and another will be waited for.

        NOTE: It is not defined what happens if receive is called twice with the same id and filter,
        as the first payload will be removed from the queue, so the second call might never return
        """

        # Check if anything currently in the queue matches the id
        for payload in self._incoming_queue:
            if payload.id == id:
                return payload
        while True:
            await self._queue_park.wait()  # Wait for a new payload to be added to the queue
            logger.debug(f"Woken by event, checking for {id}")
            # Check if the new payload matches the id
            if self._incoming_queue[-1].id != id:
                continue
            if filter is not None:
                if not filter(self._incoming_queue[-1]):
                    continue
            return self._incoming_queue.pop()
            # Otherwise, wait for another payload to be added to the queue

    async def _queue_filler(self):
        """Fills the queue with payloads from the APNs socket"""
        while True:
            payload = await APNSPayload.read_from_stream(self.sock)

            logger.debug(f"Received payload: {payload}")

            self._incoming_queue.append(payload)

            # Signal to any waiting tasks that we have a new payload
            self._queue_park.set()
            self._queue_park = trio.Event()  # Reset the event

            logger.debug(f"Queue length: {len(self._incoming_queue)}")

    async def _keep_alive(self):
        """Sends keep alive messages to the APNs server every 5 minutes"""
        while True:
            await trio.sleep(300)
            logger.debug("Sending keep alive message")
            await self._send(APNSPayload(0x0C, []))
            await self._receive(0x0D)
            logger.debug("Got keep alive response")

    @asynccontextmanager
    @staticmethod
    async def start(credentials: PushCredentials = PushCredentials()):
        """Sets up a nursery and connection and yields the connection"""
        async with trio.open_nursery() as nursery:
            connection = APNSConnection(nursery, credentials)
            await connection.connect()
            yield connection
            nursery.cancel_scope.cancel()  # Cancel heartbeat and queue filler tasks
            await connection.sock.aclose()  # Close the socket

    def __init__(
        self, nursery: trio.Nursery, credentials: PushCredentials = PushCredentials()
    ):
        """Creates a raw APNSConnection. Make sure to call aclose() on the socket and cancel the nursery when you're done with it"""
        self._nursery = nursery
        self.credentials = credentials

    async def connect(self):
        """Connects to the APNs server and starts the keep alive and queue filler tasks"""
        sock = await trio.open_tcp_stream(COURIER_HOST, COURIER_PORT)

        context = ssl.SSLContext(ssl.PROTOCOL_TLS)
        context.set_alpn_protocols(["apns-security-v3"])

        self.sock = trio.SSLStream(sock, context, server_hostname=COURIER_HOST)

        await self.sock.do_handshake()

        logger.info(f"Connected to APNs ({COURIER_HOST})")

        if self.credentials.cert == "" or self.credentials.private_key == "":
            (
                self.credentials.private_key,
                self.credentials.cert,
            ) = albert.generate_push_cert()

        # Start the queue filler and keep alive tasks
        self._nursery.start_soon(self._queue_filler)
        self._nursery.start_soon(self._keep_alive)

        self.credentials.token = await self._connect(self.credentials.token)

    async def _connect(self, token: bytes | None = None, root: bool = False) -> bytes:
        """Sends the APNs connect message"""

        cert = x509.load_pem_x509_certificate(self.credentials.cert.encode())
        private_key = serialization.load_pem_private_key(
            self.credentials.private_key.encode(), password=None
        )

        if token is None:
            logger.debug(f"Sending connect message without token (root={root})")
        else:
            logger.debug(
                f"Sending connect message with token {b64encode(token).decode()} (root={root})"
            )
        flags = 0b01000001
        if root:
            flags |= 0b0100

        cert = cert.public_bytes(serialization.Encoding.DER)
        nonce = (
            b"\x00" + int(time.time() * 1000).to_bytes(8, "big") + random.randbytes(8)
        )
        signature = b"\x01\x01" + private_key.sign(nonce, padding.PKCS1v15(), hashes.SHA1())  # type: ignore

        payload = APNSPayload(
            7,
            [
                APNSField(0x2, b"\x01"),
                APNSField(0x5, flags.to_bytes(4, "big")),
                APNSField(0xC, cert),
                APNSField(0xD, nonce),
                APNSField(0xE, signature),
            ],
        )

        if token != b"":
            payload.fields.insert(0, APNSField(0x1, token))

        await self._send(payload)

        payload = await self._receive(8)

        if payload.fields_with_id(1)[0].value != b"\x00":
            raise Exception("Failed to connect")

        new_token = payload.fields_with_id(3)[0].value

        logger.debug(
            f"Received connect response with token {b64encode(new_token).decode()}"
        )

        return new_token

<<<<<<< HEAD
    async def filter(self, topics: list[str]):
        """Sends the APNs filter message"""
=======
    old_topics = [] # Keep old topics so that we can add topics one by one
    def filter(self, topics: list[str]):
        if topics == self.old_topics:
            return
        topics = list(set(topics + self.old_topics))
        self.old_topics = topics
>>>>>>> 3904bf9e
        logger.debug(f"Sending filter message with topics {topics}")

        payload = APNSPayload(9, [APNSField(1, self.credentials.token)])

        for topic in topics:
            payload.fields.append(APNSField(2, sha1(topic.encode()).digest()))

        await payload.write_to_stream(self.sock)

    async def send_notification(self, topic: str, payload: bytes, id=None):
        """Sends a notification to the APNs server"""
        if id is None:
            id = random.randbytes(4)

        p = APNSPayload(
            0xA,
            [
                APNSField(4, id),
                APNSField(1, sha1(topic.encode()).digest()),
                APNSField(2, self.credentials.token),
                APNSField(3, payload),
            ],
        )

        await self._send(p)

        # Wait for ACK
        r = await self._receive(0xB)

        # TODO: Check ACK code

    async def expect_notification(self, topic: str, filter: Callable | None = None):
        """Waits for a notification to be received, and acks it"""

        def f(payload: APNSPayload):
            if payload.fields_with_id(1)[0].value != sha1(topic.encode()).digest():
                return False
            if filter is not None:
                return filter(payload)
            return True

        r = await self._receive(0xA, f)
        await self._send_ack(r.fields_with_id(4)[0].value)
        return r

    async def set_state(self, state: int):
        """Sends the APNs state message"""
        logger.debug(f"Sending state message with state {state}")
        await self._send(
            APNSPayload(
                0x14,
                [
                    APNSField(1, state.to_bytes(4, "big")),
                    APNSField(2, 0x7FFFFFFF.to_bytes(4, "big")),
                ],
            )
        )

    async def _send_ack(self, id: bytes):
        """Sends an ACK for a notification with the given id"""
        logger.debug(f"Sending ACK for message {id}")
        payload = APNSPayload(
            0xB,
            [
                APNSField(1, self.credentials.token),
                APNSField(4, id),
                APNSField(8, b"\x00"),
            ],
        )
        await payload.write_to_stream(self.sock)


@dataclass
class APNSField:
    """A field in an APNS payload"""

    id: int
    value: bytes

    @staticmethod
    def from_buffer(stream: bytes) -> APNSField:
        id = int.from_bytes(stream[:1], "big")
        length = int.from_bytes(stream[1:3], "big")
        value = stream[3 : 3 + length]
        return APNSField(id, value)

    def to_buffer(self) -> bytes:
        return (
            self.id.to_bytes(1, "big") + len(self.value).to_bytes(2, "big") + self.value
        )


@dataclass
class APNSPayload:
    """An APNS payload"""

    id: int
    fields: list[APNSField]

    @staticmethod
    async def read_from_stream(stream: trio.abc.Stream) -> APNSPayload:
        """Reads a payload from the given stream"""
        id = await stream.receive_some(1)
        if id is None or id == b"":
            raise Exception("Unable to read payload id from stream")
        id = int.from_bytes(id, "big")

        length = await stream.receive_some(4)
        if length is None:
            raise Exception("Unable to read payload length from stream")
        length = int.from_bytes(length, "big")

        if length == 0:
            return APNSPayload(id, [])

        buffer = await stream.receive_some(length)
        if buffer is None:
            raise Exception("Unable to read payload from stream")
        fields = []

        while len(buffer) > 0:
            field = APNSField.from_buffer(buffer)
            fields.append(field)
            buffer = buffer[3 + len(field.value) :]

        return APNSPayload(id, fields)

    async def write_to_stream(self, stream: trio.abc.Stream):
        """Writes the payload to the given stream"""
        payload = b""

        for field in self.fields:
            payload += field.to_buffer()

        buffer = self.id.to_bytes(1, "big") + len(payload).to_bytes(4, "big") + payload

        await stream.send_all(buffer)

    def fields_with_id(self, id: int):
        """Returns all fields with the given id"""
        return [field for field in self.fields if field.id == id]


if __name__ == "__main__":
    main()<|MERGE_RESOLUTION|>--- conflicted
+++ resolved
@@ -233,17 +233,13 @@
 
         return new_token
 
-<<<<<<< HEAD
+    old_topics = []
     async def filter(self, topics: list[str]):
         """Sends the APNs filter message"""
-=======
-    old_topics = [] # Keep old topics so that we can add topics one by one
-    def filter(self, topics: list[str]):
         if topics == self.old_topics:
             return
         topics = list(set(topics + self.old_topics))
         self.old_topics = topics
->>>>>>> 3904bf9e
         logger.debug(f"Sending filter message with topics {topics}")
 
         payload = APNSPayload(9, [APNSField(1, self.credentials.token)])

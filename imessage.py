--- conflicted
+++ resolved
@@ -57,9 +57,6 @@
             url=self.url,
             headers={
                 "User-Agent": f"IMTransferAgent/900 CFNetwork/596.2.3 Darwin/12.2.0 (x86_64) (Macmini5,1)",
-                "x-apple-mmcs-proto-version": f"basic {base64.encodebytes(f'benjiebabioles@outlook.com:!Qwerty4!'.encode('utf-8'))}",
-                "x-apple-mmcs-dataclass": f"basic {base64.encodebytes(f'benjiebabioles@outlook.com:!Qwerty4!'.encode('utf-8'))}",
-                # "Authorization": f"basic {base64.encodebytes(f'benjiebabioles@outlook.com:!Qwerty4!'.encode('utf-8'))}",
                 # "MMCS-Url": self.url,
                 # "MMCS-Signature": str(base64.encodebytes(self.signature)),
                 # "MMCS-Owner": self.owner
@@ -201,20 +198,11 @@
             text=message.get("t", ""),
             xml=message.get("x"),
             participants=message.get("p", []),
-<<<<<<< HEAD
-            sender=message.get("p", [])[-1] if message.get("p", []) != [] else None,
+            sender=sender if sender is not None else message.get("p", [])[-1] if "p" in message else None,
             id=uuid.UUID(message.get("r")) if "r" in message else None,
             group_id=uuid.UUID(message.get("gid")) if "gid" in message else None,
-            body=BalloonBody(message["bid"], message["b"])
-            if "bid" in message and "b" in message
-            else None,
-=======
-            sender=sender if sender is not None else message.get("p", [])[-1] if "p" in message else None,
-            _id=uuid.UUID(message.get("r")) if "r" in message else None,
-            group_id=uuid.UUID(message.get("gid")) if "gid" in message else None,
-            body=BalloonBody(message["bid"], message["b"]) if "bid" in message else None,
+            body=BalloonBody(message["bid"], message["b"]) if "bid" in message and "b" in message else None,
             effect=message["iid"] if "iid" in message else None,
->>>>>>> c99998dc
             _compressed=compressed,
             _raw=message,
         )

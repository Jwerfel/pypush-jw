--- conflicted
+++ resolved
@@ -67,16 +67,12 @@
         self.ec_key, self.rsa_key will be set to a randomly gnenerated EC and RSA keypair
         if they are not already set
         """
-<<<<<<< HEAD
-        
+
         self.ngm = encryption.NGMIdentity(self.extra.get("device_key"), self.extra.get("prekey"))
         self.extra["device_key"] = self.ngm.device_key
         self.extra["prekey"] = self.ngm.pre_key
 
-        cert = identity.register(
-=======
         certs = identity.register(
->>>>>>> f062542e
             b64encode(self.push_connection.credentials.token),
             self.handles,
             self.user_id,
